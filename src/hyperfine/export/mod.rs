--- conflicted
+++ resolved
@@ -6,8 +6,6 @@
 
 use std::io::{Result, Write};
 use std::fs::File;
-
-use hyperfine::internal::Second;
 
 use hyperfine::internal::Second;
 
@@ -25,13 +23,10 @@
     user: Second,
     /// Time spent in system space
     system: Second,
-<<<<<<< HEAD
-=======
     /// Min time measured
     min: Second,
     /// Max time measured
     max: Second,
->>>>>>> 919a46f6
 }
 
 impl ExportEntry {
@@ -71,11 +66,7 @@
 /// appropriate file
 trait ResultExporter {
     /// Write all entries to the target destination
-<<<<<<< HEAD
     fn write(&self, values: &Vec<ExportEntry>) -> Result<Vec<u8>>;
-=======
-    fn write(&self, values: &Vec<ExportEntry>) -> Result<()>;
->>>>>>> 919a46f6
 }
 
 /// Create a new ExportManager
@@ -87,29 +78,16 @@
 
 /// The Exporter is the internal implementation of the ExportManager
 pub struct ExportManager {
-<<<<<<< HEAD
     exporters: Vec<ResultExportType>,
 }
 
 impl ExportManager {
     pub fn add_exporter(&mut self, for_type: ResultExportType) {
         self.exporters.push(for_type);
-=======
-    exporters: Vec<Box<ResultExporter>>,
-}
-
-impl ExportManager {
-    pub fn add_exporter(&mut self, for_type: &ResultExportType) {
-        match for_type {
-            &ResultExportType::Csv(ref file_name) => self.exporters
-                .push(Box::from(CsvExporter::new(file_name.clone()))),
-        };
->>>>>>> 919a46f6
     }
 
     pub fn write_results(&self, to_write: Vec<ExportEntry>) -> Result<()> {
         for exp in &self.exporters {
-<<<<<<< HEAD
             let (exporter, filename): (Box<ResultExporter>, &str) = match exp {
                 &ResultExportType::Csv(ref file) => (Box::from(CsvExporter::new()), file),
                 &ResultExportType::Json(ref file) => (Box::from(JsonExporter::new()), file),
@@ -117,9 +95,6 @@
 
             let file_content = exporter.write(&to_write)?;
             write_to_file(filename, file_content)?;
-=======
-            exp.write(&to_write)?;
->>>>>>> 919a46f6
         }
         Ok(())
     }
