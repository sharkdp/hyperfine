use std::io;

use colored::*;
use statistical::{mean, standard_deviation};

use hyperfine::internal::{get_progress_bar, max, min, CmdFailureAction, HyperfineOptions,
                          OutputStyleOption, Second, MIN_EXECUTION_TIME};
use hyperfine::warnings::Warnings;
use hyperfine::format::{format_duration, format_duration_unit};
use hyperfine::outlier_detection::{modified_zscores, OUTLIER_THRESHOLD};
use hyperfine::timer::{TimerStart, TimerStop};
use hyperfine::timer::wallclocktimer::WallClockTimer;
use hyperfine::shell::execute_and_time;
use hyperfine::export::ExportEntry;

/// Results from timing a single shell command
#[derive(Debug, Default, Copy, Clone)]
pub struct TimingResult {
    /// Wall clock time
    pub time_real: Second,

    /// Time spent in user mode
    pub time_user: Second,

    /// Time spent in kernel mode
    pub time_system: Second,
}

/// Correct for shell spawning time
fn subtract_shell_spawning_time(time: Second, shell_spawning_time: Second) -> Second {
    if time < shell_spawning_time {
        0.0
    } else {
        time - shell_spawning_time
    }
}

/// Run the given shell command and measure the execution time
pub fn time_shell_command(
    shell_cmd: &str,
    failure_action: CmdFailureAction,
    shell_spawning_time: Option<TimingResult>,
) -> io::Result<(TimingResult, bool)> {
    let wallclock_timer = WallClockTimer::start();

    let result = execute_and_time(shell_cmd)?;

    let mut time_user = result.user_time;
    let mut time_system = result.system_time;

    let mut time_real = wallclock_timer.stop();

    if failure_action == CmdFailureAction::RaiseError && !result.status.success() {
        return Err(io::Error::new(
            io::ErrorKind::Other,
            "Command terminated with non-zero exit code. \
             Use the '-i'/'--ignore-failure' option if you want to ignore this.",
        ));
    }

    // Correct for shell spawning time
    if let Some(spawning_time) = shell_spawning_time {
        time_real = subtract_shell_spawning_time(time_real, spawning_time.time_real);
        time_user = subtract_shell_spawning_time(time_user, spawning_time.time_user);
        time_system = subtract_shell_spawning_time(time_system, spawning_time.time_system);
    }

    Ok((
        TimingResult {
            time_real,
            time_user,
            time_system,
        },
        result.status.success(),
    ))
}

/// Measure the average shell spawning time
pub fn mean_shell_spawning_time(style: &OutputStyleOption) -> io::Result<TimingResult> {
    const COUNT: u64 = 200;
    let progress_bar = get_progress_bar(COUNT, "Measuring shell spawning time", style);

    let mut times_real: Vec<Second> = vec![];
    let mut times_user: Vec<Second> = vec![];
    let mut times_system: Vec<Second> = vec![];

    for _ in 0..COUNT {
        // Just run the shell without any command
        let res = time_shell_command("", CmdFailureAction::RaiseError, None);

        match res {
            Err(_) => {
                return Err(io::Error::new(
                    io::ErrorKind::Other,
                    "Could not measure shell execution time. \
                     Make sure you can run 'sh -c \"\"'.",
                ))
            }
            Ok((r, _)) => {
                times_real.push(r.time_real);
                times_user.push(r.time_user);
                times_system.push(r.time_system);
            }
        }
        progress_bar.inc(1);
    }
    progress_bar.finish_and_clear();

    Ok(TimingResult {
        time_real: mean(&times_real),
        time_user: mean(&times_user),
        time_system: mean(&times_system),
    })
}

/// Run the command specified by `--prepare`.
fn run_preparation_command(command: &Option<String>) -> io::Result<TimingResult> {
    if let &Some(ref preparation_command) = command {
        let res = time_shell_command(preparation_command, CmdFailureAction::RaiseError, None);
        if res.is_err() {
            return Err(io::Error::new(
                io::ErrorKind::Other,
                "The preparation command terminated with a non-zero exit code. \
                 Append ' || true' to the command if you are sure that this can be ignored.",
            ));
        }
        return res.map(|r| r.0);
    }
    Ok(TimingResult {
        ..Default::default()
    })
}

/// Run the benchmark for a single shell command
pub fn run_benchmark(
    num: usize,
    cmd: &str,
    shell_spawning_time: TimingResult,
    options: &HyperfineOptions,
) -> io::Result<ExportEntry> {
    println!(
        "{}{}: {}",
        "Benchmark #".bold(),
        (num + 1).to_string().bold(),
        cmd
    );
    println!();

    let mut times_real: Vec<Second> = vec![];
    let mut times_user: Vec<Second> = vec![];
    let mut times_system: Vec<Second> = vec![];
    let mut all_succeeded = true;

    // Warmup phase
    if options.warmup_count > 0 {
        let progress_bar = get_progress_bar(
            options.warmup_count,
            "Performing warmup runs",
            &options.output_style,
        );

        for _ in 0..options.warmup_count {
            let _ = time_shell_command(cmd, options.failure_action, None)?;
            progress_bar.inc(1);
        }
        progress_bar.finish_and_clear();
    }

    // Set up progress bar (and spinner for initial measurement)
    let progress_bar = get_progress_bar(
        options.min_runs,
        "Initial time measurement",
        &options.output_style,
    );

    // Run init / cleanup command
    let prepare_res = run_preparation_command(&options.preparation_command)?;

    // Initial timing run
    let (res, success) =
        time_shell_command(cmd, options.failure_action, Some(shell_spawning_time))?;

    // Determine number of benchmark runs
    let runs_in_min_time = (options.min_time_sec
        / (res.time_real + prepare_res.time_real + shell_spawning_time.time_real))
        as u64;

    let count = if runs_in_min_time >= options.min_runs {
        runs_in_min_time
    } else {
        options.min_runs
    };

    let count_remaining = count - 1;

    // Save the first result
    times_real.push(res.time_real);
    times_user.push(res.time_user);
    times_system.push(res.time_system);

    all_succeeded = all_succeeded && success;

    // Re-configure the progress bar
    progress_bar.set_length(count_remaining);

    // Gather statistics
    for _ in 0..count_remaining {
        run_preparation_command(&options.preparation_command)?;

        let msg = {
            let mean = format_duration(mean(&times_real), None);
            format!("Current estimate: {}", mean.to_string().green())
        };
        progress_bar.set_message(&msg);

        let (res, success) =
            time_shell_command(cmd, options.failure_action, Some(shell_spawning_time))?;

        times_real.push(res.time_real);
        times_user.push(res.time_user);
        times_system.push(res.time_system);

        all_succeeded = all_succeeded && success;

        progress_bar.inc(1);
    }
    progress_bar.finish_and_clear();

    // Compute statistical quantities
    let t_mean = mean(&times_real);
    let t_stddev = standard_deviation(&times_real, Some(t_mean));
    let t_min = min(&times_real);
    let t_max = max(&times_real);

    let user_mean = mean(&times_user);
    let system_mean = mean(&times_system);

    // Formatting and console output
    let (mean_str, unit_mean) = format_duration_unit(t_mean, None);
    let stddev_str = format_duration(t_stddev, Some(unit_mean));
    let min_str = format_duration(t_min, Some(unit_mean));
    let max_str = format_duration(t_max, Some(unit_mean));

    let (user_str, user_unit) = format_duration_unit(user_mean, None);
    let system_str = format_duration(system_mean, Some(user_unit));

    println!(
        "  Time ({} ± {}):     {:>8} ± {:>8}    [User: {}, System: {}]",
        "mean".green().bold(),
        "σ".green(),
        mean_str.green().bold(),
        stddev_str.green(),
        user_str.blue(),
        system_str.blue()
    );
    println!(" ");

    println!(
        "  Range ({} … {}):   {:>8} … {:>8}",
        "min".cyan(),
        "max".purple(),
        min_str.cyan(),
        max_str.purple()
    );

    // Warnings
    let mut warnings = vec![];

    // Check execution time
    if times_real.iter().any(|&t| t < MIN_EXECUTION_TIME) {
        warnings.push(Warnings::FastExecutionTime);
    }

    // Check programm exit codes
    if !all_succeeded {
        warnings.push(Warnings::NonZeroExitCode);
    }

    // Run outlier detection
    let scores = modified_zscores(&times_real);
    if scores[0] > OUTLIER_THRESHOLD {
        warnings.push(Warnings::SlowInitialRun(times_real[0]));
    } else if scores.iter().any(|&s| s > OUTLIER_THRESHOLD) {
        warnings.push(Warnings::OutliersDetected);
    }

    if !warnings.is_empty() {
        eprintln!(" ");

        for warning in &warnings {
            eprintln!("  {}: {}", "Warning".yellow(), warning);
        }
    }

    println!(" ");

    Ok(ExportEntry::new(
        cmd.to_string(),
        t_mean,
        t_stddev,
        user_mean,
        system_mean,
<<<<<<< HEAD
=======
        t_min,
        t_max,
>>>>>>> 919a46f6
    ))
}<|MERGE_RESOLUTION|>--- conflicted
+++ resolved
@@ -300,10 +300,7 @@
         t_stddev,
         user_mean,
         system_mean,
-<<<<<<< HEAD
-=======
         t_min,
         t_max,
->>>>>>> 919a46f6
     ))
 }