--- conflicted
+++ resolved
@@ -1,9 +1,5 @@
-<<<<<<< HEAD
-extern crate ansi_term;
 extern crate atty;
 
-=======
->>>>>>> d5c21ec2
 #[macro_use]
 extern crate clap;
 extern crate colored;
@@ -19,12 +15,8 @@
 use std::error::Error;
 use std::io;
 
-<<<<<<< HEAD
-use ansi_term::Colour::Red;
 use atty::Stream;
-=======
 use colored::*;
->>>>>>> d5c21ec2
 use clap::{App, AppSettings, Arg};
 
 mod hyperfine;
